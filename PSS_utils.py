"""PSS_utils.py
A place to organize methods used by multiple modules
"""

from __future__ import (absolute_import, division,
                        print_function, unicode_literals)
import numpy as np
import scipy as sp


def shift_t(y, shift, dt=1):
    """Shift timeseries data in time.
    Shift array, y, in time by amount, shift. For dt=1 units of samples 
    (including fractional samples) are used. Otherwise, shift and dt are
    assumed to have the same physical units (i.e. seconds).
    Parameters
    ----------
    y : array like, shape (N,), real
        time series data
    shift : int or float
        amount to shift
    dt : float
        time spacing of samples in y (aka cadence)
    Returns
    -------
    out : ndarray
        time shifted data
    Examples
    --------
    >>>shift_t(y, 20)
    shift data by 20 samples

    >>>shift_t(y, 0.35, dt=0.125)
    shift data sampled at 8 Hz by 0.35 sec

    Uses np.roll() for integer shifts and the Fourier shift theorem with
    real FFT in general.  Defined so positive shift yeilds a "delay".
    """
    if isinstance(shift, int) and dt is 1:
        out = np.roll(y, shift)
    else:
        yfft = np.fft.rfft(y) # hermicity implicitely enforced by rfft
        fs = np.fft.rfftfreq(len(y), d=dt)
        phase = -1j*2*np.pi*fs*shift
        yfft_sh = yfft * np.exp(phase)
        out = np.fft.irfft(yfft_sh)
    return out


def down_sample(ar, fact):
    """down_sample(ar, fact)
    down sample array, ar, by downsampling factor, fact
    """
    #TODO this is fast, but not as general as possible
    downsampled = ar.reshape(-1, fact).mean(axis=1)
    return downsampled


def rebin(ar, newlen):
    """rebin(ar, newlen)
    down sample array, ar, to newlen number of bins
    This is a general downsampling rebinner, but is slower than down_sample().
    'ar' must be a 1-d array
    """
    newBins = np.linspace(0, ar.size, newlen, endpoint=False)
    stride = newBins[1] - newBins[0]
    maxWid = int(np.ceil(stride))
    ar_new = np.empty((newlen, maxWid))  # init empty array
    ar_new.fill(np.nan)  # fill with NaNs (no extra 0s in mean)

    for ii, lbin in enumerate(newBins):
        rbin = int(np.ceil(lbin + stride))
        lbin = int(np.ceil(lbin))
        ar_new[ii,0:rbin-lbin] = ar[lbin:rbin]

    return sp.nanmean(ar_new, axis=1)  # ingnore NaNs in mean


def top_hat_width(subband_df, subband_f0, DM):
    """top_hat_width(subband_df, subband_f0, DM)
    Returns width of a top-hat pulse to convolve with pulses for dipsersion
    broadening. Following Lorimer and Kramer, 2005 (sec 4.1.1 and A2.4)
    subband_df : subband bandwidth (MHz)
    subband_f0 : subband center frequency (MHz)
    DM : dispersion measure (pc/cm^3)
    return top_hat_width (milliseconds)
    """
    D = 4.148808e3  # sec*MHz^2*pc^-1*cm^3, dispersion const
    width_sec = 2*D * DM * (subband_df) / (subband_f0)**3
    return width_sec * 1.0e+3  # ms


def savitzky_golay(y, window_size, order, deriv=0, rate=1):  # courtesy scipy recipes
    r"""Smooth (and optionally differentiate) data with a Savitzky-Golay filter.
    The Savitzky-Golay filter removes high frequency noise from data.
    It has the advantage of preserving the original shape and
    features of the signal better than other types of filtering
    approaches, such as moving averages techniques.
    Parameters
    ----------
    y : array_like, shape (N,)
        the values of the time history of the signal.
    window_size : int
        the length of the window. Must be an odd integer number.
    order : int
        the order of the polynomial used in the filtering.
        Must be less then `window_size` - 1.
    deriv: int
        the order of the derivative to compute (default = 0 means only smoothing)
    Returns
    -------
    ys : ndarray, shape (N)
        the smoothed signal (or it's n-th derivative).
    Notes
    -----
    The Savitzky-Golay is a type of low-pass filter, particularly
    suited for smoothing noisy data. The main idea behind this
    approach is to make for each point a least-square fit with a
    polynomial of high order over a odd-sized window centered at
    the point.
    Examples
    --------
    t = np.linspace(-4, 4, 500)
    y = np.exp( -t**2 ) + np.random.normal(0, 0.05, t.shape)
    ysg = savitzky_golay(y, window_size=31, order=4)
    import matplotlib.pyplot as plt
    plt.plot(t, y, label='Noisy signal')
    plt.plot(t, np.exp(-t**2), 'k', lw=1.5, label='Original signal')
    plt.plot(t, ysg, 'r', label='Filtered signal')
    plt.legend()
    plt.show()
    References
    ----------
    .. [1] A. Savitzky, M. J. E. Golay, Smoothing and Differentiation of
       Data by Simplified Least Squares Procedures. Analytical
       Chemistry, 1964, 36 (8), pp 1627-1639.
    .. [2] Numerical Recipes 3rd Edition: The Art of Scientific Computing
       W.H. Press, S.A. Teukolsky, W.T. Vetterling, B.P. Flannery
       Cambridge University Press ISBN-13: 9780521880688
    """
    from math import factorial

    try:
        window_size = np.abs(np.int(window_size))
        order = np.abs(np.int(order))
    except:# ValueError, msg:
        raise ValueError("window_size and order have to be of type int")
    if window_size % 2 != 1 or window_size < 1:
        raise TypeError("window_size size must be a positive odd number")
    if window_size < order + 2:
        raise TypeError("window_size is too small for the polynomials order")
    order_range = range(order+1)
    half_window = int((window_size -1) // 2)
    # precompute coefficients
    b = np.mat([[k**i for i in order_range] for k in range(-half_window, half_window+1)])
    m = np.linalg.pinv(b).A[deriv] * rate**deriv * factorial(deriv)
    # pad the signal at the extremes with
    # values taken from the signal itself
    firstvals = y[0] - np.abs( y[1:half_window+1][::-1] - y[0] )
    lastvals = y[-1] + np.abs(y[-half_window-1:-1][::-1] - y[-1])
    y = np.concatenate((firstvals, y, lastvals))
    return np.convolve( m[::-1], y, mode='valid')


def find_nearest(array,value):
    """Returns the argument of the element in an array nearest to value.
    For half width at value use array[max:].
    """
    diff=np.abs(array-value)
    idx = diff.argmin()
    if idx == 0 or array[1] < value:
        idx = 1
    return idx


def acf2d(array,speed='fast',mode='full',xlags=None,ylags=None):
    """Courtesy of Michael Lam's PyPulse
    Calculate the autocorrelation of a 2 dimensional array.
    """
    from scipy.signal import fftconvolve, correlate

    if speed == 'fast' or speed == 'slow':
        ones = np.ones(np.shape(array))
        norm = fftconvolve(ones,ones,mode=mode) #very close for either speed
        if speed=='fast':
            return fftconvolve(array,np.flipud(np.fliplr(array)),mode=mode)/norm
        else:
            return correlate(array,array,mode=mode)/norm
    elif speed == 'exact':
        #NOTE: (r,c) convention is flipped from (x,y), also that increasing c is decreasing y
        LENX = len(array[0])
        LENY = len(array)
        if xlags is None:
            xlags = np.arange(-1*LENX+1,LENX)
        if ylags is None:
            ylags = np.arange(-1*LENY+1,LENY)
        retval = np.zeros((len(ylags),len(xlags)))
        for i,xlag in enumerate(xlags):
            print(xlag)
            for j,ylag in enumerate(ylags):
                if ylag > 0 and xlag > 0:
                    A = array[:-1*ylag,xlag:] #the "stationary" array
                    B = array[ylag:,:-1*xlag]
                elif ylag < 0 and xlag > 0:
                    A = array[-1*ylag:,xlag:]
                    B = array[:ylag,:-1*xlag]
                elif ylag > 0 and xlag < 0:#optimize later via symmetries
                    A = array[:-1*ylag,:xlag]
                    B = array[ylag:,-1*xlag:]
                elif ylag < 0 and xlag < 0:
                    A = array[-1*ylag:,:xlag]
                    B = array[:ylag,-1*xlag:]
                else: #one of the lags is zero
                    if ylag == 0 and xlag > 0:
                        A = array[-1*ylag:,xlag:]
                        B = array[:,:-1*xlag]
                    elif ylag == 0 and xlag < 0:
                        A = array[-1*ylag:,:xlag]
                        B = array[:,-1*xlag:]
                    elif ylag > 0 and xlag == 0:
                        A = array[:-1*ylag,:]
                        B = array[ylag:,-1*xlag:]
                    elif ylag < 0 and xlag == 0:
                        A = array[-1*ylag:,:]
                        B = array[:ylag,-1*xlag:]
                    else:
                        A = array[:,:]
                        B = array[:,:]
                        #print xlag,ylag,A,B
                C = A*B
                C = C.flatten()
                goodinds = np.where(np.isfinite(C))[0] #check for good values
                retval[j,i] = np.mean(C[goodinds])
        return retval


def text_search(search_list, header_values, filepath, header_line=0, file_type='txt'):
    """ Method for pulling value from  a txt file.
    search_list = list of string-type values that demarcate the line in a txt file
                from which to pull values
    header_values = string of column headers or array of column numbers (in Python numbering)
                the values from which to pull
    filepath = file path of txt file. (string)
    header_line = line with headers for values.
    file_type = 'txt' or 'csv'

    returns: tuple of values matching header values for the search terms given.
    """
    #TODO Make work for other file types.
    #if file_type == 'txt':
    #    delimiter = ''
    #elif file_type == 'csv':
    #    delimiter = ','

    check = 0
    output_values = list()

    with open(filepath, 'r') as f:  # read file to local memory
        searchfile = f.readlines()

    # Find Column Numbers from column names
    if any(isinstance(elem, str) for elem in header_values):
        column_num = []
        parsed_header = searchfile[header_line].split()
        for ii, header in enumerate(header_values):
            column_num.append(parsed_header.index(header))
    else:
        column_num = np.array(header_values)

    # Find Values using search keys and column numbers.
    for line in searchfile:
        if all(ii in line for ii in search_list):

            info = line.split()
            for jj, value in enumerate(column_num):
                output_values.append(info[value])
            check += 1

    if check == 0 :
        raise ValueError('Combination {0} '.format(search_list)+' not found in same line of text file.')
    if check > 1 :
        raise ValueError('Combination {0} '.format(search_list)+' returned multiple results in txt file.')

<<<<<<< HEAD
    return tuple([float(i) for i in output_values])

def debug_p(var):
    print(str(var) + ' = ', var)
=======
    return tuple([float(i) for i in output_values])
>>>>>>> 1f241049
<|MERGE_RESOLUTION|>--- conflicted
+++ resolved
@@ -281,11 +281,4 @@
     if check > 1 :
         raise ValueError('Combination {0} '.format(search_list)+' returned multiple results in txt file.')
 
-<<<<<<< HEAD
-    return tuple([float(i) for i in output_values])
-
-def debug_p(var):
-    print(str(var) + ' = ', var)
-=======
-    return tuple([float(i) for i in output_values])
->>>>>>> 1f241049
+    return tuple([float(i) for i in output_values])