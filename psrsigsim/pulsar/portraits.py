
from __future__ import (absolute_import, division,
                        print_function, unicode_literals)
import numpy as np
from astropy import log

from .profiles import PulseProfile

class PulsePortrait(object):
    """base class for pulse portraits

    Pulse profiles are INTENSITY series, even when using amplitude style
    signals (like :class:`BasebandSignal`).
    """
    _profile = None

    def __call__(self, phases=None):
        """a :class:`PulsePortrait` returns the actual profile calculated
        at the specified phases when .
        """
        if phases is None:
            if self._portrait is None:
                msg = "Base profile not generated, returning `None`"
                log.warning(msg)
            return self._portrait
        else:
            return self.calc_portrait(phases)

    def calc_portrait(self, phases):
        """calculate the profile at specified phase(s)
        Args:
            phases (array-like): phases to calc profile

        This is implemented by the subclasses!
        """
        raise NotImplementedError()


class GaussPortrait(PulsePortrait):
    """sum of gaussian components

    The shape of the inputs determine the number of gaussian components
    in the pulse.
        single float  : Single pulse profile made of a single gaussian
        1-d array     : Single pulse profile made up of multiple gaussians
    where 'n' is the number of Gaussian components in the profile.

    Required Args:
        N/A

    Optional Args:
        peak (float): center of gaussian in pulse phase, default: ``0.5``
        width (float): stdev of pulse in pulse phase, default: ``0.1``
        amp (float): amplitude of pulse relative to other pulses,
            default: ``1``

    Pulses are normalized so that maximum is 1.
    See draw_voltage_pulse, draw_intensity_pulse and make_pulses() methods for more details.
    """
    def __init__(self, peak=0.5, width=0.05, amp=1):
        #TODO: error checking for array length consistency?
        #TODO: if any param is a not array, then broadcast to all entries of other arrays?

        self._peak = peak
        self._width = width
        self._amp = amp

    def init_profile(self, Nphase):
        """generate the profile
        Args:
            Nphase (int): number of phase bins
        """
        ph = np.arange(Nphase)/Nphase
        self._profile = self.calc_profile(ph)
        self._Amax = self._profile.max()
        self._profile /= self.Amax

    def calc_profile(self, phases):
        """calculate the profile at specified phase(s)
        Args:
            phases (array-like): phases to calc profile
        Note:
            The normalization can be wrong, if you have not run
            ``init_profile`` AND you are generating less than one
            rotation.
        """
        ph = np.array(phases)
        # profile = np.zeros_like(ph)
        try:
            # sum of Gaussian components
            profile = (self.amp[:,np.newaxis] *
                       np.exp(-0.5 * ((ph[np.newaxis,:]
                                       -self.peak[:,np.newaxis])
                                       /self.width[:,np.newaxis])**2))
        except TypeError:
            # single Gaussian component
            profile += (self.amp *
                        np.exp(-0.5 * ((ph-self.peak)/self.width)**2))

        Amax = self.Amax if hasattr(self, '_Amax') else np.amax(profile)
        return profile / Amax

    @property
    def profile(self):
        return self._profile

    @property
    def peak(self):
        return self._peak

    @property
    def width(self):
        return self._width

    @property
    def amp(self):
        return self._amp

    @property
    def Amax(self):
        return self._Amax


<<<<<<< HEAD
class GaussPortrait(PulseProfile):
    """a sum of gaussian components in a 2-D pulse portrait

    Required Args:
        freqs (list of floats): central frequencies of sub-bands

    Optional Args:
        peak (float): center of gaussian in pulse phase, default: ``0.5``
        width (float): stdev of pulse in pulse phase, default: ``0.1``
        amp (float): amplitude of pulse relative to other pulses,
            default: ``1``
        Nphase (int): number of phase bins, default: ``256``
    """

    def __init__(self, peak=0.5, width=0.1, amp=1, Nphase=256, freqs=None):
        raise NotImplementedError()

class UserPortrait(PulseProfile):
=======
class UserPortrait(PulsePortrait):
>>>>>>> 928db671
    """user specified 2-D pulse portrait"""
    def __init__(self):
        raise NotImplementedError()<|MERGE_RESOLUTION|>--- conflicted
+++ resolved
@@ -121,28 +121,7 @@
         return self._Amax
 
 
-<<<<<<< HEAD
-class GaussPortrait(PulseProfile):
-    """a sum of gaussian components in a 2-D pulse portrait
-
-    Required Args:
-        freqs (list of floats): central frequencies of sub-bands
-
-    Optional Args:
-        peak (float): center of gaussian in pulse phase, default: ``0.5``
-        width (float): stdev of pulse in pulse phase, default: ``0.1``
-        amp (float): amplitude of pulse relative to other pulses,
-            default: ``1``
-        Nphase (int): number of phase bins, default: ``256``
-    """
-
-    def __init__(self, peak=0.5, width=0.1, amp=1, Nphase=256, freqs=None):
-        raise NotImplementedError()
-
-class UserPortrait(PulseProfile):
-=======
 class UserPortrait(PulsePortrait):
->>>>>>> 928db671
     """user specified 2-D pulse portrait"""
     def __init__(self):
         raise NotImplementedError()