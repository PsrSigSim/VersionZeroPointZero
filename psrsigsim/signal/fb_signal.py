--- conflicted
+++ resolved
@@ -75,16 +75,8 @@
         else:
             # This seems unnecessary for subintegrated data, we don't need that resolution if period is known
             self._samprate = make_quant(sample_rate, 'MHz')
-<<<<<<< HEAD
-
-=======
-            if self._samprate < f_Nyquist:
-                msg = ("specified sample rate {} < Nyquist frequency {}"
-                       .format(self._samprate, f_Nyquist))
-                print("Warning: "+msg)
                 
         # Determine frequency array if not loaded from fitsfile
->>>>>>> 13883b1a
         self._Nchan = Nsubband
         first = (self._fcent - self._bw/2).to('MHz').value
         last = (self._fcent + self._bw/2).to('MHz').value
