# -*- coding: utf-8 -*-
# encoding=utf8

from __future__ import (absolute_import, division,
                        print_function, unicode_literals)
import numpy as np
import fitsio
import sys
sys.path.insert(0,'/Users/hazboun/software_development/PulsarDataToolbox/')
import pdat
from .file import BaseFile
from ..utils import make_quant, make_par
from ..signal import Signal
from ..signal import FilterBankSignal
# Not sure if we can require PINT as a dependency...
import pint.models as models
import pint.polycos as polycos
import pint.toa as toa

__all__ = ["PSRFITS"]

class PSRFITS(BaseFile):
    """A class for saving PsrSigSim signals as PSRFITS standard files.

    Parameters
    ----------

    path: str
        name and path of new psrfits file that will be saved
    obs_mode: str
        what type of observation is the data, SEARCH, PSR, etc.
    template: str
        the path and name of the template fits file that will be loaded
    copy_template: bool
        Does nothing?
    fits_mode: str
        How we want to save the data, right now just 'copy' is valid
    """

    def __init__(self, path=None, obs_mode=None, template=None,
                 copy_template=False,fits_mode='copy'):

        self._tbin = None
        self._nbin = None
        self._nsblk = None
        self._nchan = None
        self._npol = None
        self._nrows = None
        self._tsubint = None
        self._chan_bw = None
        self._obsbw = None
        self._obsfreq = None

        self._fits_mode = fits_mode

        if template is None:
            template_path = False
        else:
            template_path = template

        super().__init__(path=path)

        self.file = pdat.psrfits(psrfits_path=path, mode='rw',
                                 from_template=template_path,
                                 obs_mode=obs_mode, verbose=False)
        if obs_mode is None:
            self.obs_mode = self.file.obs_mode
        else:
            self.obs_mode = obs_mode

        #Lists of needed parameters from the PSRFITS file.
        self.pfit_pars = {'PRIMARY':['TELESCOP',
                                     'FRONTEND',
                                     'BACKEND',
                                     'OBS_MODE',
                                     'OBSFREQ',
                                     'OBSBW',
                                     'OBSNCHAN',
                                     'FD_POLN',
                                     'STT_IMJD',
                                     'STT_SMJD',
                                     'STT_OFFS'],
                          'SUBINT':['TBIN',
                                    'NAXIS',
                                    'NAXIS1',
                                    'NAXIS2',
                                    'NCHAN',
                                    'POL_TYPE',
                                    'NPOL',
                                    'NBIN',
                                    'NBITS',
                                    'CHAN_BW',
                                    'NSBLK',
                                    'DAT_SCL',
                                    'DAT_OFFS',
                                    'DAT_WTS',
                                    "TSUBINT",], # TTYPE2 is the subint length
                            'PSRPARAM':[
                                    ]
                           }

        #Might not need this, since we can calculate from other terms.
        if self.obs_mode=='SEARCH':
            self.pfit_pars['SUBINT'].append('TDIM17')
        elif self.obs_mode=='PSR':
            #self.pfit_pars['SUBINT'].append('TDIM20')
            for k in self.file.fits_template['SUBINT'].read_header().keys():
                if 'TDIM' in k:
                    self.pfit_pars['SUBINT'].append(k)
            self.pfit_pars['PSRPARAM'].append('F')
            # Need both there depending on the template file. Only one will work.
            self.pfit_pars['PSRPARAM'].append('F0')
            self.pfit_pars['PSRPARAM'].append('DM')

    # We will define a function that will generate a dictionary with the parameters needed to replace POLYCO header params
    def _gen_polyco(self, parfile, MJD_start, segLength = 60.0, ncoeff = 15, \
                       maxha=12.0, method="TEMPO", numNodes=20, usePINT = True):
        """
        This will be a convenience function to generate polycos and subsequent parameters to replace the values in a
        PSRFITS file header. The default way to do this will be to use PINT (usePINT = True), with other methods
        currently unsupported.

        Parameters
        ----------

        parfile : str
            Path to par file used to generate the polycos. The observing frequency, and observatory will
                            come from the par file
        MJD_start : float
            Start MJD of the polyco. Should start no later than the beginning of the observation
        segLength : float
            Length in minutes of the range covered by the polycos generated. Default is 60 minutes
        ncoeff : int
            Number of polyco coeffeicients to generate. Default is 15, the same as in the PSRFITS file
        maxha : float
            Max hour angle needed by PINT. Default is 12.0
        method : str
            Method PINT uses to generate the polyco. Currently only TEMPO is supported.
        numNodes : int
            Number of nodes PINT will use to fit the polycos. Must be larger than ncoeff
        usePINT : int
            Method used to generate polycos. Currently only PINT is supported.
        """
        if usePINT:
            # Define dictionary to put parameters into
            polyco_dict = {'NSPAN' : segLength, 'NCOEF' : ncoeff}
            # load parfile to PINT model object
            m = models.get_model(parfile)
            # Determine MJD_end based on segLength
            MJD_end = MJD_start + np.double(make_quant(segLength,'min').to('day').value) # MJD
            # Determine obseratory and observing frequency
            obsFreq = m.TZRFRQ.value # in MHz
            polyco_dict['REF_FREQ'] = obsFreq
            obs = m.TZRSITE.value # string
            polyco_dict['NSITE'] = obs.encode('utf-8') # observatory code needs to be in binary
            # Get pulsar frequency
            polyco_dict['REF_F0'] = m.F0.value
            # get the polycos
            pcs = polycos.Polycos()
            pcs.generate_polycos(m, MJD_start, MJD_end, obs, segLength, ncoeff, obsFreq, maxha=12.0, method="TEMPO", \
                                     numNodes=20)
            coeffs = pcs.polycoTable['entry'][-1].coeffs
            polyco_dict['COEFF'] = coeffs
            # Now we need to determine the reference MJD, and phase
            REF_MJD = np.double(pcs.polycoTable['tmid'][-1])
            polyco_dict['REF_MJD'] = REF_MJD
            # Now find the phase difference
            tmid_toa = toa.get_TOAs_list([toa.TOA(REF_MJD, obs=obs, freq=obsFreq)])
            ref_phase = m.phase(tmid_toa)
            # Need to force positive value
            if ref_phase.frac.value[0] < 0.0:
                ref_frac_phase = 1.0 - abs(ref_phase.frac.value[0])
            else:
                ref_frac_phase = ref_phase.frac.value[0]
            polyco_dict['REF_PHS'] = ref_frac_phase

            return polyco_dict

        else:
            #print("Only PINT is currently supported for generating polycos")
            raise NotImplementedError("Only PINT is currently supported for generating polycos")

    # Define a function to collect the metadata necessary for phase connection
    def _gen_metadata(self, signal, pulsar, ref_MJD = 56000.0, inc_len = 0.0):
        """
        Function for determining the remaining numbers necessary to phase connect the TOAs.
        In particular OFFS_SUB values in the subint header and STT_IMJD/SMJD/OFFS values for
        files we desire to have some phase connection.

        Parameters
        ----------

        signal : `psrsigsim.signal.Signal`
            Signal class object that will contain necessary meta-data, e.g.
            nsub, sublen, etc.
        pulsar :  `psrsigsim.signal.Pulsar`
            Pulsar class object, will contain necessary meta-data, e.g. period
        ref_MJD : float
            Initial time to reference the observations to (MJD). This value
            should be the start MJD (fraction if necessary) of the first file,
            default is 56000.0
        inc_len : float
            Time difference (days) between reference MJD and new phase connected
            MJD, default is 0 (e.g. no time difference)
        """
        # Assign appropriate units
        inc_len = make_quant(np.double(inc_len), 'day')
        init_MJD = make_quant(ref_MJD, 'day')
        # Define the dictionaries
        subint_dict = {'EPOCHS' : 'MIDTIME'} # I think that's what we want
        primary_dict = {}

        # Define the offs_sub values based on nsub and sublen
        OFF_SUBS = np.zeros(signal.nsub)
        for ii in range(signal.nsub):
            OFF_SUBS[ii] = np.double(signal.sublen.value/2.0 + ii*signal.sublen.value)
        subint_dict['OFFS_SUB'] = OFF_SUBS
        # if the increment length is 0, then all other values can be zero as well

        init_fracMJD = make_quant(np.double('0.'+str(init_MJD.value).split('.')[-1]),'day').to('s')
        init_SMJD = np.double(str(init_fracMJD.value).split('.')[0])
        init_OFFS = np.double('0.'+str(init_fracMJD.value).split('.')[-1])

        if inc_len.value == 0.0:
            next_MJD = init_MJD
            next_seconds = make_quant(init_SMJD, 's')
            next_frac_sec = make_quant(init_OFFS, 's')
            #next_frac_sec = make_quant(0.0, 's')
        else:
            # Now determine the next appropriate staring MJD, SMJD, and SOFFS
            next_MJD = init_MJD+np.floor(inc_len)
            # Now get the number of seconds (and fractional seconds) leftover
            leftover_s = (inc_len-np.floor(inc_len)).to('s')
            next_seconds = make_quant(init_SMJD, 's') + np.floor(leftover_s)
            next_frac_sec = make_quant(init_OFFS, 's') + (leftover_s - np.floor(leftover_s))

        # Assign these to dictionary values
        primary_dict['OBSFREQ'] = self.obsfreq.value
        primary_dict['OBSBW'] = self.obsbw.value
        primary_dict['CHAN_DM'] = signal.dm.value
        primary_dict['STT_IMJD'] = int(next_MJD.value)
        primary_dict['STT_SMJD'] = int(next_seconds.value)
        primary_dict['STT_OFFS'] = np.double(next_frac_sec.value)
        primary_dict['BE_DELAY'] = 0.0

        return primary_dict, subint_dict

    def _edit_psrfits_header(self, polyco_dict, subint_dict, primary_dict):
        """
        This function is used as a convienience function to edit the header
        data of a PSRFITS file, particularly the POLYCO, PRIMARY, and SUBINT
        headers.

        Parameters
        ----------

        polyco_dict : dict
            Dictionary of polyco header parameters to be replaced as generated
            by _gen_polycos() function.
        subint_dict : dict
            Dictionary of subint header parameters to be replaced as generated
            by _gen_metadata() function.
        primary_dict : dict
            Dictionary of primary header parameters to be replaced as generated
            by _gen_metadata() function.
        """
        # We go through each dictionary and replace the appropriate values; start with primary
        self.file.set_draft_header('PRIMARY', primary_dict)
        # Now we adjust the history header
        self.file.HDU_drafts['HISTORY'][0]['POL_TYPE'] = str.encode(subint_dict['POL_TYPE'])
        self.file.HDU_drafts['HISTORY'][0]['NSUB'] = self.nsubint
        self.file.HDU_drafts['HISTORY'][0]['NPOL'] = self.npol
        self.file.HDU_drafts['HISTORY'][0]['NBIN'] = subint_dict['NBIN']
        self.file.HDU_drafts['HISTORY'][0]['NBIN_PRD'] = subint_dict['NBIN']
        self.file.HDU_drafts['HISTORY'][0]['TBIN'] = subint_dict['TBIN']
        self.file.HDU_drafts['HISTORY'][0]['CTR_FREQ'] =self.obsfreq.value
        self.file.HDU_drafts['HISTORY'][0]['NCHAN'] = self.nchan
        self.file.HDU_drafts['HISTORY'][0]['CHAN_BW'] = subint_dict['CHAN_BW']
        self.file.HDU_drafts['HISTORY'][0]['DM'] = subint_dict['DM']
        # Now do the subint header
        self.file.set_draft_header('SUBINT', {'EPOCHS' : subint_dict['EPOCHS'], 'CHAN_BW' : subint_dict['CHAN_BW'],
                                              'POL_TYPE': subint_dict['POL_TYPE'], 'TBIN': subint_dict['TBIN'],
                                              'DM' : subint_dict['DM'], 'NBIN' : subint_dict['NBIN']})
        # Now replace the values of the offs_sub subints
        for ii in range(len(subint_dict['OFFS_SUB'])):
            self.file.HDU_drafts['SUBINT'][ii]['OFFS_SUB'] = subint_dict['OFFS_SUB'][ii]
            self.file.HDU_drafts['SUBINT'][ii]['TSUBINT'] = subint_dict['TSUBINT'][ii]
        # And finally the polycos;
        for ky in polyco_dict.keys():
            try:
                self.file.HDU_drafts['POLYCO'][0][ky] = polyco_dict[ky]
            except:
                print(ky)
        # And we want to get rid of many of the PSRPARAM lines, just in case?
        # NOTE: THIS IS HARDCODED AND WILL NEED TO BE FIXED EVENTUALLY
        delete_params = ["BINARY", "A1", "E", "T0", "PB", "OM", "SINI", "M2", "F1", \
                         "PMDEC", "PMRA", "TZRMJD", "TZRFRQ", "TZRSITE"]
        for param in self.file.HDU_drafts['PSRPARAM']:
            for dp in delete_params:
                if dp.encode('utf-8') == param[0].split()[0]:
                    idx = np.where(param == self.file.HDU_drafts['PSRPARAM'])[0]
                    self.file.HDU_drafts['PSRPARAM'] = np.delete(self.file.HDU_drafts['PSRPARAM'], idx)

    # Save the signal
    def save(self, signal, pulsar, parfile = None, \
             MJD_start = 56000.0, segLength = 60.0, inc_len = 0.0, \
             ref_MJD = 56000.0, usePint = True, eq_wts = True):
        """Save PSS signal file to disk. Currently only one mode of doing this
        is supported. Saved data can be phase connected but PSRFITS file metadata must
        be edited appropriately as well and requires the following input:

        Parameters
        ----------

        signal [class] : signal type class (currently only filterbank is supported)
                        used to get the data array to save and other metadata.
        pulsar [class] : pulsar type class used to generate the signal, used for
                        metadata access.
        parfile [string] : path to par file used to generate the polycos. The observing frequency, and observatory will
                            come from the par file. If not provided, a basic par file will be
                            created and saved along with the PSRFITS file.
        MJD_start [float] : Start MJD of the polyco. Should start no later than the beginning of the observation.
        segLength [float] : Length in minutes of the range covered by the polycos generated. Default is 60 minutes.
        ref_MJD [float] : initial time to reference the observations to (MJD). This value
                          should be the start MJD (fraction if necessary) of the first file,
                          default is 56000.0.
        inc_len [float] : time difference (days) between reference MJD and new phase connected
                          MJD, default is 0 (e.g. no time difference).
        usePINT [bool] : Method used to generate polycos. Currently only PINT is supported.
        eq_wts [bool] : If `True` (default), replaces the data weights so that each subintegration and
                        frequency channel have an equal weight in the file. If `False`, just copies the
                        weights from the template file.
        """

        """
        # May come back to this later...
        if self._fits_mode == 'copy':
            pass
        elif self._fits_mode == 'manual':
            pass
        elif self._fits_mode == 'auto':
            pass
        """
        # Check the inclination length
        if inc_len == 0.0:
            inc_len = MJD_start - ref_MJD

        # If mode not search, set nsblk to 1
        if self.obs_mode != 'SEARCH':
            self.nsblk = 1
        # We need to appropriatly shape the signal for the fits file
        stop = self.nbin*self.nsubint
        sim_sig = signal.data[:,:stop].astype('>i2')
        # out arrays
        Out = np.zeros((self.nsubint, self.npol, self.nchan, self.nbin))
        print(np.shape(Out))
        # We assign the data in the appropriate shape
        for ii in range(self.nsubint):
            idx0 = 0 + ii*self.nbin
            idxF = idx0 + self.nbin
            Out[ii,0,:,:] = sim_sig[:,idx0:idxF]

        self.copy_psrfit_BinTables()
        # We can currently only make total intensity data
        for ii in range(self.nsubint):
            self.file.HDU_drafts['SUBINT'][ii]['DATA'] = Out[ii,0,:,:]
            self.file.HDU_drafts['SUBINT'][ii]['DAT_FREQ'] = signal.dat_freq.value
            # Can't get values from subints that don't exists.
            # If more subints than in initial file, use the last set of values
            if ii >= self.file.fits_template['SUBINT'].get_nrows():
                qq = self.file.fits_template['SUBINT'].get_nrows()-1
            else:
                qq = ii
            if eq_wts:
                # Get the shapes of the wieghts, scales, and offs arrays, assumes we want to reset these to all be equal
                if len(np.shape(self.file.fits_template['SUBINT'][0]['DAT_SCL'])) > 1:
                    scale_shape = np.shape(self.file.fits_template['SUBINT'][qq]['DAT_SCL'][:,:self.nchan*self.npol])
                    offs_shape = np.shape(self.file.fits_template['SUBINT'][qq]['DAT_OFFS'][:,:self.nchan*self.npol])
                    weight_shape = np.shape(self.file.fits_template['SUBINT'][qq]['DAT_WTS'][:,:self.nchan])
                else:
                    scale_shape = np.shape(self.file.fits_template['SUBINT'][qq]['DAT_SCL'])
                    offs_shape = np.shape(self.file.fits_template['SUBINT'][qq]['DAT_OFFS'])
                    weight_shape = np.shape(self.file.fits_template['SUBINT'][qq]['DAT_WTS'])
                # Now assign the values
                #print(scale_shape, offs_shape, weight_shape)
                self.file.HDU_drafts['SUBINT'][ii]['DAT_SCL'] = np.ones(scale_shape)
                self.file.HDU_drafts['SUBINT'][ii]['DAT_OFFS'] = np.zeros(offs_shape)
                self.file.HDU_drafts['SUBINT'][ii]['DAT_WTS'] = np.ones(weight_shape)
            else:
                self.file.HDU_drafts['SUBINT'][ii]['DAT_SCL'] = self.file.fits_template['SUBINT'][qq]['DAT_SCL'][:,:self.nchan*self.npol]
                self.file.HDU_drafts['SUBINT'][ii]['DAT_OFFS'] = self.file.fits_template['SUBINT'][qq]['DAT_OFFS'][:,:self.nchan*self.npol]
                self.file.HDU_drafts['SUBINT'][ii]['DAT_WTS'] = self.file.fits_template['SUBINT'][qq]['DAT_WTS'][:,:self.nchan]

        # Phase connect and adjust required data.
        if parfile == None:
            print("No parfile provided, creating par file %s_sim.par" % (pulsar.name))
            make_par(signal, pulsar, outpar = "%s_sim.par" % (pulsar.name))
            parfile = "%s_sim.par" % (pulsar.name)
        # generate the polyco parameters
        polyco_dict = self._gen_polyco(parfile, MJD_start, segLength = segLength, ncoeff = 15, \
                   maxha=12.0, method="TEMPO", numNodes=20, usePINT = usePint)
        # generate the primary header and subint header parameters
        primary_dict, subint_dict = self._gen_metadata(signal, pulsar, ref_MJD = ref_MJD, inc_len = inc_len)
        # Add values to the subint_dict to fix the metadata, first polarization
        subint_dict['POL_TYPE'] = 'AA+BB'
        # Then the bandwidth
        subint_dict['CHAN_BW'] = self.chan_bw.value
        # Get TSUBINT length
        subint_dict['TSUBINT'] = np.repeat(self.tsubint.value, self.nsubint)
        # Change TBIN
        subint_dict['TBIN'] = pulsar.period.value/self.nbin
        # Change TBIN
        subint_dict['DM'] = signal.dm.value
        # Change TBIN
        subint_dict['NBIN'] = self.nbin
        # Now edit the header parameters with the new phase connected values
        self._edit_psrfits_header(polyco_dict, subint_dict, primary_dict)


        # Now we actually write out the files
        self.file.write_psrfits(hdr_from_draft=True)
        # Close the file so it doesn't take up memory or get confused with another file.
        self.file.close()
        print("Finished writing and saving the file")


    def append(self, signal):
        """Method for appending data to an already existing PSS signal file.
        """
        raise NotImplementedError()

    def load(self):
        """Method for loading saved PSS signal files. These files will have an
        additional BinTable extension, 'PSRSIGSIM', that only contains a header
        with the various PsrSigSim parameters written for references.
        """
        raise NotImplementedError()

    def make_signal_from_psrfits(self):
        """Method to make a signal from the PSRFITS file given as the template.
        For subintegrated data will assume the initial period is the pulsar
        period given in the PSRPARAM header.

        TODO: Currently does not support generating 'SEARCH' mode data from
            a psrfits file

        Parameters
        ----------

        Returns
        -------

        psrsigsim.Signal
        """
        self._fits_mode = 'copy'
        self.get_signal_params()

        if self.obs_mode == 'PSR':
            # Get correct period value from template fits options
            if self.pfit_dict['F'] is None and self.pfit_dict['F0'] is not None:
                s_rate = self.pfit_dict['F0']*self.nbin*10**-6 # in MHz
            elif self.pfit_dict['F'] is not None and self.pfit_dict['F0'] is None:
                s_rate = self.pfit_dict['F']*self.nbin*10**-6 # in MHz
            elif self.pfit_dict['F'] is not None and self.pfit_dict['F0'] is not None:
                s_rate = self.pfit_dict['F0']*self.nbin*10**-6 # in MHz
            else:
                msg = "No pulsar frequency defined in input fits file."
                raise ValueError(msg)
        else:
            s_rate = (1/self.tbin).to('MHz').value

        S = FilterBankSignal(fcent=self.obsfreq.value,
                   bandwidth=self.obsbw.value,
                   Nsubband=self.nchan,
                   sample_rate=s_rate,
                   dtype=np.float32,
                   fold = True,
                   sublen=self.tsubint)

        S._dat_freq = make_quant(self._get_pfit_bin_table_entry('SUBINT', 'DAT_FREQ'), 'MHz')
        S._dm = make_quant(self.pfit_dict['DM'], 'pc/cm^3')

        return S

    def copy_psrfit_BinTables(self, ext_names='all'):
        """Method to copy BinTables from the PSRFITS file given as the template.

        Parameters
        ----------

        ext_names : list, 'all'
            List of BinTable Extensions to copy. Defaults to all, but does not
            copy DATA array in SUBINT BinTable.
        """
        if ext_names == 'all':
            ext_names = self.file.draft_hdr_keys[1:]

        ext_names.remove('SUBINT')
        for ky in ext_names:
            self.file.copy_template_BinTable(ky)

        self.file.set_subint_dims(nbin=self.nbin, nsblk=self.nsblk,
                                  nchan=self.nchan, nsubint=self.nrows,
                                  npol=self.npol,
                                  data_dtype=self.dtypes['DATA'][0],
                                  obs_mode=self.pfit_dict['OBS_MODE'])
        # Make an array of the desired size, don't copy from template file
        subint_draft = self.file.make_HDU_rec_array(self.file.nsubint, self.file.subint_dtype)
        self.file.HDU_drafts['SUBINT'] = subint_draft


    def to_txt(self):
        """Convert file to txt file.
        """
        raise NotImplementedError()

    def to_psrfits(self):
        """Convert file to PSRFITS file.
        """
        return NotImplementedError()

    def set_sky_info(self):
        """Enter various astronomical and observing data into PSRFITS draft."""
        raise NotImplementedError()

    def _calc_psrfits_dims(self, signal):
        """
        Calculate the needed dimensions of a PSRFITS file from a PSS.signal
        object.
        """
        raise NotImplementedError()

    def get_signal_params(self, signal = None):
        """
        Calculate/retrieve the various parameters to make a PSS signal object
        from a given PSRFITS file.

        if signal is given as a Signal() class object, then the values
        will be taken from the signal class instead of a given PSRFITS
        file.
        """
        # get paramters from fits file
        if signal == None:
            self._make_psrfits_pars_dict()
            self.nchan = self.pfit_dict['NCHAN']
            self.tbin = self.pfit_dict['TBIN']
            self.nbin = self.pfit_dict['NBIN']
            self.npol = self.pfit_dict['NPOL']
            self.nrows = self.pfit_dict['NAXIS2']
            self.nsblk = self.pfit_dict['NSBLK']
            self.obsfreq = self.pfit_dict['OBSFREQ']
            self.obsbw = self.pfit_dict['OBSBW']
            self.chan_bw = self.pfit_dict['CHAN_BW']
            self.stt_imjd = self.pfit_dict['STT_IMJD'] # start MJD of obs
            self.stt_smjd = self.pfit_dict['STT_SMJD'] # start second of obs
            self.tsubint = self.pfit_dict['TSUBINT'] # length of subint in seconds

            if self.obs_mode=='PSR':
                self.nsubint = self.nrows
            else:
                self.nsubint = None
        # get parameters from signal class
        else:
            self._make_psrfits_pars_dict()
            self.nchan = signal.Nchan
            self.tbin = 1.0/signal.samprate
            self.nbin = int(signal.nsamp/signal.nsub)
            self.npol = signal.Npols # self.pfit_dict['NPOL']
            self.nrows = signal.nsub
            self.nsblk = self.pfit_dict['NSBLK']
            self.obsfreq = signal.fcent
            self.obsbw = signal.bw
            self.chan_bw = signal.bw / signal.Nchan
            #self.stt_imjd = self.pfit_dict['STT_IMJD'] # start MJD of obs
            #self.stt_smjd = self.pfit_dict['STT_SMJD'] # start second of obs
            self.tsubint = signal.sublen # length of subint in seconds

            if self.obs_mode=='PSR':
                self.nsubint = self.nrows
            else:
                self.nsubint = None


    def _make_psrfits_pars_dict(self):
        """
        Make parameters from PSRFITS file template into a dictionary for
        initializing PsrSigSim signal object.
        """
        self.pfit_dict = {}

        for extname in self.pfit_pars.keys():
            for ky in self.pfit_pars[extname]:
                if 'DAT' in ky:
                    val = self._get_pfit_bin_table_entry('SUBINT', ky)
                elif 'TSUBINT' in ky:
                    val = self._get_pfit_bin_entry('SUBINT', ky)
                elif extname == "PSRPARAM":
                    val = self._get_pfit_psrparam(extname, ky)
                else:
                    val = self._get_pfit_hdr_entry(extname,ky)
                if isinstance(val,str) or isinstance(val,bytes):
                    val = val.strip()

                self.pfit_dict.update({ky:val})
        idx = self.file.draft_hdr_keys.index('SUBINT')
        dtypes = self.file.get_HDU_dtypes(self.file.fits_template[idx])

        self.dtypes = dict([(item[0],item[1]) if len(item)==2
                            else (item[0],(item[1],item[2]))
                            for item in dtypes])

    def _get_pfit_hdr_entry(self, extname, key):
        """Retrieve a single header entry from PSRFITS file."""
        idx = self.file.draft_hdr_keys.index(extname)
        return self.file.fits_template[idx].read_header()[key]

    def _get_pfit_bin_table_entry(self, extname, key, row=0):
        """Retrieve a single header entry from PSRFITS file."""
        idx = self.file.draft_hdr_keys.index(extname)
        try:
            return self.file.fits_template[idx][key][row]
        except:
            return self.file.fits_template[idx][key][row][0]

    def _get_pfit_bin_entry(self, extname, key, row=0):
        """Retrieve a single header entry from PSRFITS file.
        Different from get_pfit_bin_table_entry, this gets just
        single value parameters (e.g. TSUBINT), not arrays or list values.
        """
        idx = self.file.draft_hdr_keys.index(extname)
        return self.file.fits_template[idx][key][row]

    def _get_pfit_psrparam(self, extname, param):
        """Retrieve a single value from the PSRPARAM header. This
        has a different format than the SUBINT or PRIMARY headers.
        """
        idx = self.file.draft_hdr_keys.index(extname)
        for val in self.file.fits_template[idx][:]:
<<<<<<< HEAD
            if param == val[0].split()[0]:
                return np.float64(val[0].split()[1].replace("D","E"))
=======
            if param == val[0].split()[0]:#.decode("utf-8"):
                return np.float64(val[0].split()[1].replace("D","E"))#.decode("utf-8")
>>>>>>> a19a1dfc

    #### Define various PSRFITS parameters
    @property
    def tbin(self):
        return self._tbin

    @tbin.setter
    def tbin(self, value):
        self._tbin = make_quant(value,'s')

    @property
    def npol(self):
        return self._npol

    @npol.setter
    def npol(self, value):
        self._npol = value

    @property
    def nchan(self):
        return self._nchan

    @nchan.setter
    def nchan(self, value):
        self._nchan = value

    @property
    def nsblk(self):
        return self._nsblk

    @nsblk.setter
    def nsblk(self, value):
        self._nsblk = value

    @property
    def nbin(self):
        return self._nbin

    @nbin.setter
    def nbin(self, value):
        self._nbin = value

    @property
    def nrows(self):
        return self._nrows

    @nrows.setter
    def nrows(self, value):
        self._nrows = value

    @property
    def obsfreq(self):
        return self._obsfreq

    @obsfreq.setter
    def obsfreq(self, value):
        self._obsfreq = make_quant(value,'MHz')

    @property
    def obsbw(self):
        return self._obsbw

    @obsbw.setter
    def obsbw(self, value):
        self._obsbw = make_quant(value,'MHz')

    @property
    def chan_bw(self):
        return self._chan_bw

    @chan_bw.setter
    def chan_bw(self, value):
        self._chan_bw = make_quant(value,'MHz')

    @property
    def stt_imjd(self):
        return self._stt_imjd

    @stt_imjd.setter
    def stt_imjd(self, value):
        self._stt_imjd = make_quant(value, 'day')

    @property
    def stt_smjd(self):
        return self._stt_smjd

    @stt_smjd.setter
    def stt_smjd(self, value):
        self._stt_smjd = make_quant(value, 'second')

    @property
    def tsubint(self):
        return self._tsubint

    @tsubint.setter
    def tsubint(self, value):
        self._tsubint = make_quant(value, 'second')<|MERGE_RESOLUTION|>--- conflicted
+++ resolved
@@ -636,13 +636,8 @@
         """
         idx = self.file.draft_hdr_keys.index(extname)
         for val in self.file.fits_template[idx][:]:
-<<<<<<< HEAD
-            if param == val[0].split()[0]:
-                return np.float64(val[0].split()[1].replace("D","E"))
-=======
             if param == val[0].split()[0]:#.decode("utf-8"):
                 return np.float64(val[0].split()[1].replace("D","E"))#.decode("utf-8")
->>>>>>> a19a1dfc
 
     #### Define various PSRFITS parameters
     @property
