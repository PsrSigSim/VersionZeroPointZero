--- conflicted
+++ resolved
@@ -150,17 +150,9 @@
 
         df = signal.Nfold if signal.fold else 1
         distr = stats.chi2(df)
-<<<<<<< HEAD
         
         # scaling factor due to profile normalization (see Lam et al. 2018a)
         U_scale = 1.0 / (np.sum(pulsar.Profile())/nbins)
-=======
-        print(df)
-
-        # scaling factor due to profile normalization (see Lam et al. 2018a)
-        U_scale = 1.0 / (np.sum(pulsar.Profiles())/nbins)
-        print(U_scale)
->>>>>>> 9c14446c
 
         norm = (sigS * signal._draw_norm / signal._Smax).decompose() * U_scale
         noise = norm * distr.rvs(size=signal.data.shape)
