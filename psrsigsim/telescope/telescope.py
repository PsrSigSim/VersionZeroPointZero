
from __future__ import (absolute_import, division,
                        print_function, unicode_literals)
import numpy as np

from .receiver import Receiver, _flat_response, response_from_data
from .backend import Backend
from ..utils.utils import make_quant, down_sample, rebin

__all__ = ['Telescope', 'GBT', 'Arecibo']

_kB = make_quant(1.38064852e+03, "Jy*m^2/K")  # Boltzmann const in radio units

class Telescope(object):
    """contains: observe(), noise(), rfi() methods"""
    def __init__(self, aperture, area=None, Tsys=None, name=None):
        """initalize telescope object
        aperture: aperture (m)
        area: collecting area (m^2) (if omitted, assume circular single dish)
        Tsys: System temperature (K) of the telescope (if omitted use Trec)
        name: string
        """ # noqa E501
        #TODO: specify Trec in Receiver and compute others from pointing
        self._name = name
        self._aperture = make_quant(aperture, "m")
        self._systems = {}

        if area is None:
            # assume circular single dish
            self._area = np.pi * (self.aperture/2)**2
        else:
            self._area = make_quant(area, "m^2")
        self._gain = self.area / (2*_kB)  # 2 polarizations

        if Tsys == None:
            self._Tsys = Tsys
        else:
            self._Tsys = make_quant(Tsys, "K")

    def __repr__(self):
        return "Telescope({:s}, {:f}m)".format(self._name, self._aperture)

    @property
    def name(self):
        return self._name

    @property
    def area(self):
        return self._area

    @property
    def gain(self):
        return self._gain

    @property
    def aperture(self):
        return self._aperture

    @property
    def systems(self):
        return self._systems

    @property
    def Tsys(self):
        return self._Tsys

    def add_system(self, name=None, receiver=None, backend=None):
        """add_system(name=None, receiver=None, backend=None)
        append new system to dict systems"""
        self._systems[name] = (receiver, backend)

    def observe(self, signal, pulsar, system=None, noise=False, ret_resampsig = False):
        """
        Parameters
        ----------

        signal -- Signal() instance
        pulsar -- Pulsar() object, necessary for radiometer noise scaling
        system -- dict key for system to use
        noise : bool
            If True will add radiometer noise to the signal data.
        ret_resampsig : bool
            If True will return the resampled signal as a numpy array. Otherwise
            will not return anything.
        """
        if signal.sigtype in ["RFSignal", "BasebandSignal"]:
            raise NotImplementedError

        msg = "sig samp freq = {0:.3f} kHz\ntel samp freq = {1:.3f} kHz"
        rcvr = self.systems[system][0]
        bak = self.systems[system][1]

        sig_in = signal.data
        dt_tel = 1/(2*bak.samprate)
        # if we have subintegrations, need to get new dt_sig
        if hasattr(signal.sublen, 'value'):
            dt_sig = signal.sublen / (signal.nsamp/signal.nsub) # bins per subint; s
        else:
            dt_sig = signal.tobs / signal.nsamp # unit: s

        if dt_sig == dt_tel:
            out = np.array(sig_in, dtype=float)

        elif dt_tel % dt_sig == 0:
            SampFactor = int(dt_tel // dt_sig)
            new_Nt = int(signal.nsamp//SampFactor)
            out = np.zeros((signal.Nchan, new_Nt))
            for ii, row in enumerate(sig_in):
                out[ii, :] = down_sample(row, SampFactor)
            print(msg.format((1/dt_sig).to("kHz").value, (1/dt_tel).to("kHz").value))

        elif dt_tel > dt_sig:
            new_Nt = int(signal.tobs // dt_tel)
            if signal.sigtype == 'voltage':
                out = np.zeros((signal.Npols, new_Nt))
            else:
                out = np.zeros((signal.Nchan, new_Nt))
            for ii, row in enumerate(sig_in):
                out[ii, :] = rebin(row, new_Nt)
            print(msg.format((1/dt_sig).to("kHz").value, (1/dt_tel).to("kHz").value))

        else:
            # input signal has lower samp freq than telescope samp freq
            # We will need to fix this eventually but for now we will circumvent
            out = np.array(sig_in, dtype=float)

        if noise:
            # The noise is getting added to the data in the radiometer noise function; this function as no output
            # Need to look into this resampling as well
            rcvr.radiometer_noise(signal, pulsar,
                                  gain=self.gain, Tsys=self.Tsys)
<<<<<<< HEAD
=======

>>>>>>> 08598fca

        if signal.sigtype in ["RFSignal", "BasebandSignal"]:
            # Difference between gauss and gamma draw here?
            clip = signal._draw_max

            out[out>clip] = clip
            out[out<-clip] = -clip
        else:
            # Difference between gauss and gamma draw here?
            clip = signal._draw_max
            out[out>clip] = clip

        out = np.array(out, dtype=signal.dtype)

        if ret_resampsig:
            # Return the downsampled signal
            return out

    def apply_response(self, signal):
        raise NotImplementedError()

    def rfi(self):
        raise NotImplementedError()

    def init_signal(self, system):
        """init_signal(system)
        instantiate a signal object with same Nt, Nf, bandwidth, etc
        as the system to be used for observation"""
        raise NotImplementedError()


# Convenience functions to construct GBT and AO telescopes
#TODO: should these be pre-instantiated?
#TODO: check Receivear centfreq & bandwidth

"""
About G/ASP and XUPPI backend sampling rates and bandwidths. May need to change
some of these evetually...
From Paul Demorest:

so both instruments work by sampling a "wide" band then digitally filtering into a number of smaller channels,
with reduced rate per-channel.  do you need the original rate, or the per-channel rate?

anyways, for GUPPI/PUPPI the original sampling rate is either 1.6 GHz, 400 MHz,
or 200 MHz depending on which total BW mode was in use (800, 200, or 100 MHz), we
use different modes for different receivers.

for ASP/GASP original sample rate was fixed at 128 MHz.

The per-channel rate in all cases is equal to the channel BW (because a complex
data representation was used).  4 MHz for ASP/GASP and 1.5625 for GUPPI/PUPPI for nanograv obs.
"""

def GBT():
    """The 100m Green Bank Telescope
    at ~1 GHz: effective area ~ 5500 m^2
               Tsys ~ 35 K
    see: http://www.gb.nrao.edu/~rmaddale/GBT/ReceiverPerformance/PlaningObservations.htm
    """ # noqa E501
    g = Telescope(100.0, area=5500.0, Tsys=35.0, name="GBT")
    g.add_system(name="820_GUPPI",
                 receiver=Receiver(fcent=820, bandwidth=180, name="820"),  # check me
                 backend=Backend(samprate=3.125, name="GUPPI"))
    g.add_system(name="Lband_GUPPI",
                 receiver=Receiver(fcent=1400, bandwidth=800, name="Lband"),  # check me
                 backend=Backend(samprate=12.5, name="GUPPI"))
    # Parameters from NANOGrav 9 year paper
    g.add_system(name="800_GASP",
                 receiver=Receiver(fcent=844, bandwidth=64, name="800"),  # check me
                 backend=Backend(samprate=0.25, name="GASP"))
    g.add_system(name="Lband_GASP",
                 receiver=Receiver(fcent=1410, bandwidth=64, name="Lband"),  # check me
                 backend=Backend(samprate=0.25, name="GASP"))
    return g


def Arecibo():
    """The Arecibo 300m Telescope
    with Lwide: effective area ~ 22000 m^2 (G~10)
                Tsys ~ 35 K
    see: http://www.naic.edu/~astro/RXstatus/rcvrtabz.shtml
    """
    a = Telescope(300.0, area=22000.0, Tsys=35.0, name="Arecibo")
    a.add_system(name="430_PUPPI",
                 receiver=Receiver(fcent=430, bandwidth=100, name="430"),  # check me
                 backend=Backend(samprate=1.5625, name="PUPPI"))
    a.add_system(name="Lband_PUPPI",
                 receiver=Receiver(fcent=1410, bandwidth=800, name="Lband"),  # check me
                 backend=Backend(samprate=12.5, name="PUPPI"))
    a.add_system(name="Sband_PUPPI",
                 receiver=Receiver(fcent=2030, bandwidth=400, name="Sband"),  # check me
                 backend=Backend(samprate=12.5, name="PUPPI"))
    # Parameters from NANOGrav 9 year paper
    a.add_system(name="327_ASP",
                 receiver=Receiver(fcent=327, bandwidth=64, name="327"),  # check me
                 backend=Backend(samprate=0.25, name="ASP"))
    a.add_system(name="430_ASP",
                 receiver=Receiver(fcent=432, bandwidth=64, name="430"),  # check me
                 backend=Backend(samprate=0.25, name="ASP"))
    a.add_system(name="Lband_ASP",
                 receiver=Receiver(fcent=1412, bandwidth=64, name="Lband"),  # check me
                 backend=Backend(samprate=0.25, name="ASP"))
    a.add_system(name="Sband_ASP",
                 receiver=Receiver(fcent=2348, bandwidth=64, name="Sband"),  # check me
                 backend=Backend(samprate=0.25, name="ASP"))

    return a<|MERGE_RESOLUTION|>--- conflicted
+++ resolved
@@ -129,10 +129,6 @@
             # Need to look into this resampling as well
             rcvr.radiometer_noise(signal, pulsar,
                                   gain=self.gain, Tsys=self.Tsys)
-<<<<<<< HEAD
-=======
-
->>>>>>> 08598fca
 
         if signal.sigtype in ["RFSignal", "BasebandSignal"]:
             # Difference between gauss and gamma draw here?
