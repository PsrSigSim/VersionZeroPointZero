"""ism.py
module to cause dispersion
"""
from __future__ import (absolute_import, division,
                        print_function, unicode_literals)
import numpy as np
import scipy as sp
import sys, os, time
from scipy import signal
from . import PSS_utils as utils
from . import scintillation as scint
try:
    import pyfftw
    use_pyfftw = True
except:
    use_pyfftw = False

__all__ = ['ISM','scintillate','convolve_with_profile','make_dm_broaden_tophat','make_scatter_broaden_exp']

class ISM(object):
    def __init__(self, Signal_in, DM = 30):
        self.Signal_in = Signal_in
        self.signal = self.Signal_in.signal
        self.MD = Signal_in.MetaData
        self.f0 = self.Signal_in.f0
        self.bw = self.Signal_in.bw
        self.Nf = self.Signal_in.Nf
        self.Nt = self.Signal_in.Nt
        self.TimeBinSize =self.Signal_in.TimeBinSize
        self.freqBinSize = self.Signal_in.freqBinSize
        self.first_freq = self.Signal_in.first_freq
        self.last_freq = self.Signal_in.last_freq
        self.freq_Array = self.Signal_in.freq_Array
        self.DM = DM
        self.tau_scatter = None
        self.to_DM_Broaden = False
        self.to_Scatter_Broaden_exp = False
        self.to_Scatter_Broaden_stoch = False
        self.to_Scintillate = False
        self.time_dependent_scatter = False
        self.time_dependent_DM = False
        if self.MD.mode == 'explore':
            self.ISM_Dict = dict(tau_scatter = self.tau_scatter, DM = self.DM, dispersion=False, scattering=False, scintillation=False)
            self.ISM_Dict['dispersed'] = False
            self.ISM_Dict['to_DM_Broaden'] = self.to_DM_Broaden
            self.Signal_in.MetaData.AddInfo(self.ISM_Dict)
        else:
            pass


    def finalize_ism(self):
        if self.MD.mode=='explore':
            raise ValueError('No Need to run finalize_ism() if simulator is in explore mode.')
        self.ISM_Dict = dict(tau_scatter = self.tau_scatter, DM = self.DM, dispersion=False, scattering=False, scintillation=False)
        self.ISM_Dict['to_DM_Broaden'] = self.to_DM_Broaden
        self.ISM_Dict['to_Scatter_Broaden_exp'] = self.to_Scatter_Broaden_exp
        self.ISM_Dict['to_Scatter_Broaden_stoch'] = self.to_Scatter_Broaden_stoch
        self.ISM_Dict['time_dependent_scatter'] = self.time_dependent_scatter
        self.ISM_Dict['time_dependent_DM'] = self.time_dependent_DM
        self.ISM_Dict['dispersed'] = False
        self.ISM_Dict['to_Scintillate'] = self.to_Scintillate
        self.Signal_in.MetaData.AddInfo(self.ISM_Dict)

    def disperse(self):
        #Function to calculate the dispersion per frequency bin for 1/f^2 dispersion
        if self.ISM_Dict['dispersed'] == True:
            raise ValueError('Signal has already been dispersed!')
        if self.Signal_in.SignalType=='intensity':
            #For intensity signal calculate dispersion for all sub-bands.
            self.K = 1.0/2.41e-4 #constant used to be more consistent with PSRCHIVE
            self.time_delays = -1e-3*self.K*self.DM*(np.power((self.freq_Array/1e3),-2)) #freq in MHz, delays in milliseconds
            #Dispersion as compared to infinite frequency
            if self.MD.mode == 'explore':
                self.time_delays = np.rint(self.time_delays//self.TimeBinSize) #Convert to number of bins
            if self.MD.mode == 'simulate':
                self.time_delays = self.time_delays/self.TimeBinSize #Convert to number of bins
            #self.widths = np.zeros(self.Nf)
            #sub_band_width = self.bw/self.Nf
            #if use_pyfftw:
                #dummy_array = pyfftw.empty_aligned(self.Nt, dtype=self.MD.data_type)
                #Could test putting in data type float32 and seeing if that is faster.
            shift_start = time.time()
            for ii, freq in enumerate(self.freq_Array):
<<<<<<< HEAD
                self.signal[ii,:] = utils.shift_t(self.signal[ii,:], self.time_delays[ii])
                width = int(utils.top_hat_width(sub_band_width, freq, self.DM)//self.TimeBinSize)
                if width > 0 and self.to_DM_Broaden:
                    if width > self.Nt:
                        raise ValueError('Too Much DM! Dispersion broadening top hat wider than data array!')
                    self.widths[ii] = width
                    self.signal[ii,:] = sp.signal.convolve(self.signal[ii,:], sp.signal.boxcar(width)/width, mode='same',method='fft').astype(self.Signal_in.data_type)
                    # The division by width of the boxcar filter normalizes the convolution

                    #print(self.freq_Array[ii],' MHz ','width=', width) #for debugging
=======
                if self.to_DM_Broaden:
                    raise ValueError('Dispersion broadening not currently supported in explore mode.')
                dummy_array[:] = self.signal[ii,:]
                self.signal[ii,:] = utils.shift_t(dummy_array, self.time_delays[ii], use_pyfftw=use_pyfftw)
                if (ii+1) % int(self.Nf//20) ==0:
                    shift_check = time.time()
                    try: #Python 2 workaround. Python 2 __future__ does not have 'flush' kwarg.
                        print('\r{0}% dispersed in {1:.2f} seconds.'.format((ii + 1)*100/self.Nf , shift_check-shift_start), end='', flush=True)
                    except: #This is the Python 2 version.
                        print('\r{0}% dispersed in {1:.2f} seconds.'.format((ii + 1)*100/self.Nf , shift_check-shift_start), end='')
                    sys.stdout.flush()

>>>>>>> 907c8714
        elif self.Signal_in.SignalType=='voltage':
            self.disperse_baseband()

        self.ISM_Dict['dispersed'] = True
        self.Signal_in.MetaData.AddInfo(self.ISM_Dict)


    def disperse_baseband(self):
        """
        Broadens & delays baseband signal w transfer function defined in PSR Handbook, D. Lorimer and M. Kramer, 2006
        Returns a baseband signal dispersed by the ISM.
        Use plot_dispersed() in PSS_plot.py to see the dispersed and undispersed signal.
        """
        #if self.ISM_Dict['dispersion'] == True:
        #    raise ValueError('Signal has already been dispersed!')
        # self.ISM_Dict['dispersion'] = True
        Npols = self.Signal_in.Npols
        if self.MD.mode == 'explore':
            self.Signal_in.undispersedsig = np.empty((Npols, self.Nt))
        for x in range(Npols):
            sig = self.signal[x]
            DM = self.DM
            f0 = self.f0
            dt = self.TimeBinSize
            fourier = np.fft.rfft(sig)
            freqs = np.fft.rfftfreq(2*len(fourier)-1,d=dt/1e3)*1e6
            FinalFreqs = freqs-f0+1e-10 # Added the 1e-10 to avoid division by 0 errors in exponent
            H = np.exp(1j*2*np.pi*4.148808e9/((FinalFreqs+f0)*f0**2)*DM*FinalFreqs**2) # Lorimer & Kramer 2006, eqn. 5.21
            product = fourier*H
            Dispersed = np.fft.irfft(product)
            if self.MD.mode == 'explore':
                self.Signal_in.undispersedsig[x] = sig
            self.signal[x] = Dispersed


class scintillate():
    def __init__(self, Signal_in, V_ISS = None,scint_bw = None, scint_timescale = None, pulsar= None, to_use_NG_pulsar=False, telescope=None, freq_band=None):
        """
        Uses a phase screen with the given power spectrum to scintillate a pulsar signal
        across an observation band. The class uses the parameters given to calculate
        thin phase screens and gain image using Fresnel propagation.

        The screens are calculated for the size appropriate to the given parameters
        and observation length.
        """

        if pulsar == None and V_ISS==None and scint_timescale==None:
            raise ValueError('Need to set a variable that sets the scintillation timescale.')

        if pulsar != None and to_use_NG_pulsar:
            if telescope==None or freq_band==None:
                raise ValueError('Must set both the telescope and bandwidth for {0}.'.format(pulsar))

            self.scint_bw, self.scint_time = self.NG_scint_param(pulsar, telescope, freq_band)

            if scint_timescale != None:
                print('Overiding scint_timescale value. Scintillation timescale set to {0} using Lam, et al. 2015.'.format(self.scint_time))
                print('Change to_use_NG_pulsar flag to use entered value.')
            if V_ISS != None :
                print('Overiding V_ISS value. Scintillation timescale set to {0} using Lam, et al. 2015.'.format(self.scint_time))
                print('Change to_use_NG_pulsar flag to use entered value.')

        if pulsar == None and V_ISS==None and scint_timescale!=None:
            self.scint_time = scint_timescale
            self.scint_bw = scint_bw
        if pulsar == None and V_ISS!=None and scint_timescale==None:
            raise ValueError('V_ISS calculation not currently supported.')

        #Should calculate Number_r_F for the particular scint_time.

        diff_phase_screen = scint.phase_screen(Signal_in, Nx=400, Ny=150,Freq_DISS=self.scint_bw, Number_r_F=1/128.)

        L = np.rint(diff_phase_screen.xmax//diff_phase_screen.r_Fresnel)

        #refrac_phase_screen = scint.phase_screen(self.Signal_in, DM, Number_r_F=5)
        #Calculate a refraction screen to give a correction.

        self.gain = scint.images(diff_phase_screen, Signal_in, mode='simulation').gain
        self.scint_time_sample_rate = 10 #Samples per scintillation time
        self.to_Scintillate = True
        self.Scint_Dict= {}
        self.Scint_Dict['scint_time_sample_rate'] = self.scint_time_sample_rate
        self.Scint_Dict['scint_bw'] = self.scint_bw
        self.Scint_Dict['scint_time'] = self.scint_time
        self.Scint_Dict['to_Scintillate'] = self.to_Scintillate
        Signal_in.MetaData.AddInfo(self.Scint_Dict)

    def NG_scint_param(self, pulsar, telescope, freq_band):
        """ Method for pulling scintillation bandwidth (MHz) and scintillation timescale (sec)
        from a txt file.
        pulsar = Any of the NANOGrav pulsars from 9yr Data release in file.
                    See 'PTA_pulsar_nb_data.txt' for details.
        telescope  = 'AO' (Arecibo Obs) or 'GBT' (Greenbank Telescope)
        freq_band = [327 ,430, 820, 1400, 2300]
        """
        freq_bands_txt = np.array(['0.327','0.430','0.820','1.400','2.300'], dtype=str)
        freq_band = np.extract(freq_band==freq_bands_txt.astype(float)*1e3,freq_bands_txt)[0]

        search_list = (pulsar, telescope, freq_band)
        columns = (10,11)
        path = os.path.dirname(__file__)
        try:
            scint_bw, scint_timescale = utils.text_search(search_list, columns, path + '/PTA_pulsar_nb_data.txt')
        except:
            raise ValueError('Combination of pulsar {0}, telescope {1} and bandwidth {2} MHz'.format(pulsar, telescope, freq_band)+' not found in txt file.')

        return scint_bw, scint_timescale


def convolve_with_profile(pulsar_object,input_array):
    """
    General convolution function. Takes an input array made in other functions
    to convolve with the pulse profile.

    Parameters
    ---
    pulsar_object: VersionZeroPointZero.pulsar.Pulsar object
        The pulsar object
    input_array: somewhere
        Any array the user wants to convolve with the pulse profile
    """

    width = pulsar_object.nBinsPeriod
    for ii, freq in enumerate(pulsar_object.Signal_in.freq_Array):
        #Normalizing the pulse profile
        pulsar_prof_sum = np.sum(pulsar_object.profile[ii,:])
        pulsar_prof_norm = pulsar_object.profile[ii,:] / pulsar_prof_sum

        #Normalizing the input array
        input_array_sum = np.sum(input_array[ii,:])
        input_array_norm = input_array[ii,:] / input_array_sum

        #Convolving the input array with the pulse profile
        convolved_prof = sp.convolve(pulsar_prof_norm, input_array_norm,"full")

        #Renormalizing the convolved pulse profile
        pulsar_object.profile[ii,:] = (pulsar_prof_sum)*(convolved_prof[:width])

def make_dm_broaden_tophat(pulsar_object,signal_object):
    """
    This is a function that makes a 2-D array of top hat functions
    to convolve with the pulse profile and simulate DM broadening.
    Calls general convolution function to convolve with pulse profile.
    See PATH/TO/CONVOLUTION for more information.

    Parameters
    ---------
    pulsar_object: VersionZeroPointZero.pulsar.Pulsar object
        The pulsar object
    signal_object: VersionZeroPointZero.signal.Signal
        The signal object

    Notes
    -----
    Also records the DM widths in the MetaData of the signal object.

    See Lorimer and Kramer 2006 section A2.4
    """

    dm_widths = np.zeros(pulsar_object.Nf)
    lowest_freq_top_hat_width = int(utils.top_hat_width(pulsar_object.bw / pulsar_object.Nf, pulsar_object.Signal_in.freq_Array[0], 100) // pulsar_object.TimeBinSize)
    tophat_array = np.zeros((pulsar_object.Nf,lowest_freq_top_hat_width))

    for ii, freq in enumerate(pulsar_object.Signal_in.freq_Array):
        #Creating the top hat array

        sub_band_width = pulsar_object.bw / pulsar_object.Nf
        tophat_width = int(utils.top_hat_width(sub_band_width, freq, signal_object.MetaData.DM) // pulsar_object.TimeBinSize)
        if tophat_width > pulsar_object.Nt:
            raise ValueError('Too Much DM! Dispersion broadening top hat wider than data array!')
        dm_widths[ii] = tophat_width
        tophat = signal.boxcar(tophat_width)
        tophat_len=len(tophat)
        tophat = np.append(tophat,np.zeros(lowest_freq_top_hat_width-tophat_len))
        tophat_array[ii,:] = tophat

    Dict = {'dm_widths':dm_widths}
    signal_object.MetaData.AddInfo(Dict)

    return tophat_array

def make_scatter_broaden_exp(pulsar_object, signal_object, tau_d_in=1):
    """
    This is a function that makes a 2-D array of exponential functions
    to convolve with the pulse profile and simulate scatter broadening.
    Calls general convolution function to convolve with pulse profile.
    See PATH/TO/CONVOLUTION for more information.

    Parameters
    ---------
    pulsar_object: VersionZeroPointZero.pulsar.Pulsar object
        The pulsar object
    signal_object: VersionZeroPointZero.signal.Signal
        The signal object
    tau_d_in: VersionZeroPointZero.scintillation.scale_tau_d
        The scattering time
        In units of milliseconds, default 1ms
        See Cordes et al. 1990

    See Lorimer and Kramer 2006 section A2.5
    """

    width = pulsar_object.nBinsPeriod
    tau_scatter_time = scint.scale_tau_d(tau_d = tau_d_in,nu_i = signal_object.f0,nu_f = signal_object.freq_Array)
    tau_scatter_bins = tau_scatter_time / signal_object.TimeBinSize
    t = np.linspace(0,pulsar_object.T,width)
    EXP_array = np.zeros((pulsar_object.Nf,width))
    #Iterating over the tau arrays where each profile
    #corresponds to the respective tau index
    for ii, tau_scatter in enumerate(tau_scatter_time):
        EXP = (np.exp(-t/tau_scatter))
        EXP_array[ii,:] = EXP

    return EXP_array<|MERGE_RESOLUTION|>--- conflicted
+++ resolved
@@ -81,18 +81,6 @@
                 #Could test putting in data type float32 and seeing if that is faster.
             shift_start = time.time()
             for ii, freq in enumerate(self.freq_Array):
-<<<<<<< HEAD
-                self.signal[ii,:] = utils.shift_t(self.signal[ii,:], self.time_delays[ii])
-                width = int(utils.top_hat_width(sub_band_width, freq, self.DM)//self.TimeBinSize)
-                if width > 0 and self.to_DM_Broaden:
-                    if width > self.Nt:
-                        raise ValueError('Too Much DM! Dispersion broadening top hat wider than data array!')
-                    self.widths[ii] = width
-                    self.signal[ii,:] = sp.signal.convolve(self.signal[ii,:], sp.signal.boxcar(width)/width, mode='same',method='fft').astype(self.Signal_in.data_type)
-                    # The division by width of the boxcar filter normalizes the convolution
-
-                    #print(self.freq_Array[ii],' MHz ','width=', width) #for debugging
-=======
                 if self.to_DM_Broaden:
                     raise ValueError('Dispersion broadening not currently supported in explore mode.')
                 dummy_array[:] = self.signal[ii,:]
@@ -105,7 +93,6 @@
                         print('\r{0}% dispersed in {1:.2f} seconds.'.format((ii + 1)*100/self.Nf , shift_check-shift_start), end='')
                     sys.stdout.flush()
 
->>>>>>> 907c8714
         elif self.Signal_in.SignalType=='voltage':
             self.disperse_baseband()
 
